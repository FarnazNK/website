--- conflicted
+++ resolved
@@ -1,295 +1,278 @@
-<!DOCTYPE html>
-<html lang="en">
-<head>
-    <meta charset="UTF-8">
-    <meta name="viewport" content="width=device-width, initial-scale=1.0">
-<<<<<<< HEAD
-    <title>Farnaz Nasehi - Data Scientist & Developer</title>
-=======
-    
-    <!-- SEO Meta Tags (Added) -->
-    <meta name="description" content="Farnaz Nasehi - Senior Full-Stack Developer specializing in hyperspectral imaging, financial analytics, and blockchain technologies. Expert in Python, React, and data visualization.">
-<<<<<<< HEAD
-    <meta name="keywords" content="Farnaz Nasehi, Full-Stack Developer, Software Engineer, Python Developer, React Developer, Hyperspectral Imaging">
-    <meta name="author" content="Farnaz Nasehi">
-    
-    <!-- Open Graph / Social Media Meta Tags (Added) -->
-    <meta property="og:title" content="Farnaz Nasehi - Full-Stack Developer">
-=======
-    <meta name="keywords" content="Farnaz Nasehi, Full-Stack Developer, Software Engineer, Python Developer, React Developer, Data Scientist, Hyperspectral Imaging">
-    <meta name="author" content="Farnaz Nasehi">
-    
-    <!-- Open Graph / Social Media Meta Tags (Added) -->
-    <meta property="og:title" content="Farnaz Nasehi - Full-Stack Developer & Data Scientist">
->>>>>>> 595631f9b2aeb17b4b478d6637478ecb0793a46e
-    <meta property="og:description" content="Specializing in hyperspectral imaging, financial analytics, and building modern web applications with expertise in Python, React, and data visualization.">
-    <meta property="og:type" content="website">
-    <meta property="og:url" content="https://farnaznk.github.io/website/">
-    <meta property="og:image" content="https://farnaznk.github.io/website/me.jpg">
-    
-<<<<<<< HEAD
-    <title>Farnaz Nasehi - Full-Stack Developer</title>
-=======
-    <title>Farnaz Nasehi - Data Scientist & Developer</title>
->>>>>>> 595631f9b2aeb17b4b478d6637478ecb0793a46e
-    
->>>>>>> 93fc829c
-    <!-- Existing CSS -->
-    <link rel="stylesheet" href="https://stackpath.bootstrapcdn.com/bootstrap/4.5.2/css/bootstrap.min.css">
-    <link rel="stylesheet" href="https://cdnjs.cloudflare.com/ajax/libs/font-awesome/6.0.0-beta3/css/all.min.css">
-    <link rel="stylesheet" href="styles.css">
-    
-    <!-- Adding animation libraries -->
-    <link rel="stylesheet" href="https://cdnjs.cloudflare.com/ajax/libs/animate.css/4.1.1/animate.min.css">
-    <link rel="stylesheet" href="https://unpkg.com/aos@2.3.1/dist/aos.css">
-    
-    <!-- Particle.js for background animation -->
-    <script src="https://cdn.jsdelivr.net/particles.js/2.0.0/particles.min.js"></script>
-    
-    <!-- JSON-LD structured data for better SEO (Added) -->
-    <script type="application/ld+json">
-    {
-      "@context": "https://schema.org",
-      "@type": "Person",
-      "name": "Farnaz Nasehi",
-      "url": "https://farnaznk.github.io/website/",
-      "image": "https://farnaznk.github.io/website/me.jpg",
-      "jobTitle": "Full-Stack Developer",
-      "worksFor": {
-        "@type": "Organization",
-        "name": "Hyperspectral Intelligence Inc"
-      },
-      "sameAs": [
-        "https://www.linkedin.com/in/farnaz-nasehi",
-        "https://github.com/FarnazNK"
-      ],
-      "description": "Senior full-stack software developer with expertise in hyperspectral imaging, financial analytics, and blockchain ecosystems."
-    }
-    </script>
-    
-    <!-- Canonical URL to prevent duplicate content issues (Added) -->
-    <link rel="canonical" href="https://farnaznk.github.io/website/">
-</head>
-<body>
-    <!-- Navbar -->
-    <nav class="navbar navbar-expand-lg navbar-dark bg-dark fixed-top shadow-sm">
-        <div class="container">
-            <a class="navbar-brand" href="index.html">Farnaz Nasehi</a>
-            <button class="navbar-toggler" type="button" data-toggle="collapse" data-target="#navbarNav" aria-controls="navbarNav" aria-expanded="false" aria-label="Toggle navigation">
-                <span class="navbar-toggler-icon"></span>
-            </button>
-            <div class="collapse navbar-collapse" id="navbarNav">
-                <ul class="navbar-nav ml-auto">
-                    <li class="nav-item"><a class="nav-link" href="about.html">About</a></li>
-                    <li class="nav-item"><a class="nav-link" href="resume.html">Work Experience</a></li>
-                    <li class="nav-item"><a class="nav-link" href="skills.html">Skills</a></li>
-                    <li class="nav-item"><a class="nav-link" href="portfolio.html">Data Analytics Tool</a></li>
-                </ul>
-            </div>
-        </div>
-    </nav>
-
-    <!-- Animated particles background -->
-    <div id="particles-js" class="particles-container"></div>
-
-    <!-- Profile Section with animations -->
-    <section id="about" class="profile-section text-center text-light">
-        <div class="container">
-            <h1 class="mt-4 display-4 animate__animated animate__fadeInDown">
-                Hi, I'm <span style="color: #FFD700;" class="animate__animated animate__heartBeat animate__delay-1s">Farnaz</span>
-            </h1>
-            <h2 class="text-light mb-4 animate__animated animate__fadeInUp animate__delay-1s" id="typewriter">Full-Stack Software Developer</h2>
-            <p class="lead text-white-50 mb-4 animate__animated animate__fadeInUp animate__delay-2s">
-                Specializing in hyperspectral imaging, financial analytics, and building modern web applications
-                with expertise in Python, React, and data visualization.
-            </p>
-            <div class="row justify-content-center">
-                <div class="col-md-8">
-                    <div class="skill-icons mb-4 d-flex justify-content-center flex-wrap">
-                        <i class="fab fa-python mx-2 skill-icon" data-aos="zoom-in" data-aos-delay="200"></i>
-                        <i class="fab fa-react mx-2 skill-icon" data-aos="zoom-in" data-aos-delay="400"></i>
-                        <i class="fab fa-js-square mx-2 skill-icon" data-aos="zoom-in" data-aos-delay="600"></i>
-                        <i class="fas fa-database mx-2 skill-icon" data-aos="zoom-in" data-aos-delay="800"></i>
-                        <i class="fas fa-chart-line mx-2 skill-icon" data-aos="zoom-in" data-aos-delay="1000"></i>
-                    </div>
-                </div>
-            </div>
-                
-            <a href="resume.html" class="btn btn-primary btn-lg mt-3 animate__animated animate__fadeInUp animate__delay-3s">
-                <i class="fas fa-briefcase"></i> View My Work Experience
-            </a>
-        </div>
-    </section>
-
-    <!-- Footer -->
-    <footer class="text-center text-light py-3">
-        <p>© 2025 Farnaz Nasehi. All rights reserved.</p>
-        <div class="social-icons mt-2 animate__animated animate__fadeInUp">
-            <a href="https://www.linkedin.com/in/farnaz-nasehi" target="_blank"><i class="fab fa-linkedin"></i></a>
-            <a href="https://github.com/FarnazNK" target="_blank"><i class="fab fa-github"></i></a>
-            <a href="mailto:fnasehikalajahi@gmail.com"><i class="fas fa-envelope"></i></a>
-        </div>
-    </footer>
-
-    <!-- Scripts -->
-    <script src="https://code.jquery.com/jquery-3.5.1.slim.min.js"></script>
-    <script src="https://cdn.jsdelivr.net/npm/@popperjs/core@2.9.2/dist/umd/popper.min.js"></script>
-    <script src="https://stackpath.bootstrapcdn.com/bootstrap/4.5.2/js/bootstrap.min.js"></script>
-    <script src="https://unpkg.com/aos@2.3.1/dist/aos.js"></script>
-    
-    <script>
-        // Initialize AOS animation library
-        AOS.init();
-        
-        // Initialize particles.js for background animation
-        document.addEventListener('DOMContentLoaded', function() {
-            particlesJS("particles-js", {
-                "particles": {
-                    "number": {
-                        "value": 80,
-                        "density": {
-                            "enable": true,
-                            "value_area": 800
-                        }
-                    },
-                    "color": {
-                        "value": "#ffffff"
-                    },
-                    "shape": {
-                        "type": "circle",
-                        "stroke": {
-                            "width": 0,
-                            "color": "#000000"
-                        },
-                        "polygon": {
-                            "nb_sides": 5
-                        }
-                    },
-                    "opacity": {
-                        "value": 0.5,
-                        "random": false,
-                        "anim": {
-                            "enable": false,
-                            "speed": 1,
-                            "opacity_min": 0.1,
-                            "sync": false
-                        }
-                    },
-                    "size": {
-                        "value": 3,
-                        "random": true,
-                        "anim": {
-                            "enable": false,
-                            "speed": 40,
-                            "size_min": 0.1,
-                            "sync": false
-                        }
-                    },
-                    "line_linked": {
-                        "enable": true,
-                        "distance": 150,
-                        "color": "#ffffff",
-                        "opacity": 0.4,
-                        "width": 1
-                    },
-                    "move": {
-                        "enable": true,
-                        "speed": 4,
-                        "direction": "none",
-                        "random": false,
-                        "straight": false,
-                        "out_mode": "out",
-                        "bounce": false,
-                        "attract": {
-                            "enable": false,
-                            "rotateX": 600,
-                            "rotateY": 1200
-                        }
-                    }
-                },
-                "interactivity": {
-                    "detect_on": "canvas",
-                    "events": {
-                        "onhover": {
-                            "enable": true,
-                            "mode": "grab"
-                        },
-                        "onclick": {
-                            "enable": true,
-                            "mode": "push"
-                        },
-                        "resize": true
-                    },
-                    "modes": {
-                        "grab": {
-                            "distance": 140,
-                            "line_linked": {
-                                "opacity": 1
-                            }
-                        },
-                        "bubble": {
-                            "distance": 400,
-                            "size": 40,
-                            "duration": 2,
-                            "opacity": 8,
-                            "speed": 3
-                        },
-                        "repulse": {
-                            "distance": 200,
-                            "duration": 0.4
-                        },
-                        "push": {
-                            "particles_nb": 4
-                        },
-                        "remove": {
-                            "particles_nb": 2
-                        }
-                    }
-                },
-                "retina_detect": true
-            });
-        });
-        
-        // Typing effect for job titles
-        document.addEventListener('DOMContentLoaded', function() {
-            const titles = ['Full-Stack Developer', 'Data Scientist', 'UI/UX Designer', 'Problem Solver'];
-            let titleIndex = 0;
-            let charIndex = 0;
-            let isDeleting = false;
-            const typingSpeed = 200; // Slower typing speed
-            const erasingSpeed = 100; // Slower erasing speed
-            const newTextDelay = 2000; // Longer delay between words (2 seconds)
-        
-            function typeEffect() {
-                const typewriter = document.getElementById('typewriter');
-                
-                if (typewriter) {
-                    const currentTitle = titles[titleIndex];
-        
-                    if (isDeleting) {
-                        typewriter.textContent = currentTitle.substring(0, charIndex - 1);
-                        charIndex--;
-                    } else {
-                        typewriter.textContent = currentTitle.substring(0, charIndex + 1);
-                        charIndex++;
-                    }
-        
-                    if (!isDeleting && charIndex === currentTitle.length) {
-                        isDeleting = true;
-                        setTimeout(typeEffect, newTextDelay);
-                    } else if (isDeleting && charIndex === 0) {
-                        isDeleting = false;
-                        titleIndex = (titleIndex + 1) % titles.length;
-                        setTimeout(typeEffect, 500);
-                    } else {
-                        setTimeout(typeEffect, isDeleting ? erasingSpeed : typingSpeed);
-                    }
-                }
-            }
-        
-            // Start typing after 1 second
-            setTimeout(typeEffect, 1000);
-        });
-    </script>
-</body>
+<!DOCTYPE html>
+<html lang="en">
+<head>
+    <meta charset="UTF-8">
+    <meta name="viewport" content="width=device-width, initial-scale=1.0">
+    <title>Farnaz Nasehi - Full-Stack Developer</title>
+    
+    <!-- SEO Meta Tags (Added) -->
+    <meta name="description" content="Farnaz Nasehi - Senior Full-Stack Developer specializing in hyperspectral imaging, financial analytics, and blockchain technologies. Expert in Python, React, and data visualization.">
+    <meta name="keywords" content="Farnaz Nasehi, Full-Stack Developer, Software Engineer, Python Developer, React Developer, Hyperspectral Imaging">
+    <meta name="author" content="Farnaz Nasehi">
+    
+    <!-- Open Graph / Social Media Meta Tags (Added) -->
+    <meta property="og:title" content="Farnaz Nasehi - Full-Stack Developer">
+    <meta property="og:description" content="Specializing in hyperspectral imaging, financial analytics, and building modern web applications with expertise in Python, React, and data visualization.">
+    <meta property="og:type" content="website">
+    <meta property="og:url" content="https://farnaznk.github.io/website/">
+    <meta property="og:image" content="https://farnaznk.github.io/website/me.jpg">
+    
+    <!-- Existing CSS -->
+    <link rel="stylesheet" href="https://stackpath.bootstrapcdn.com/bootstrap/4.5.2/css/bootstrap.min.css">
+    <link rel="stylesheet" href="https://cdnjs.cloudflare.com/ajax/libs/font-awesome/6.0.0-beta3/css/all.min.css">
+    <link rel="stylesheet" href="styles.css">
+    
+    <!-- Adding animation libraries -->
+    <link rel="stylesheet" href="https://cdnjs.cloudflare.com/ajax/libs/animate.css/4.1.1/animate.min.css">
+    <link rel="stylesheet" href="https://unpkg.com/aos@2.3.1/dist/aos.css">
+    
+    <!-- Particle.js for background animation -->
+    <script src="https://cdn.jsdelivr.net/particles.js/2.0.0/particles.min.js"></script>
+    
+    <!-- JSON-LD structured data for better SEO (Added) -->
+    <script type="application/ld+json">
+    {
+      "@context": "https://schema.org",
+      "@type": "Person",
+      "name": "Farnaz Nasehi",
+      "url": "https://farnaznk.github.io/website/",
+      "image": "https://farnaznk.github.io/website/me.jpg",
+      "jobTitle": "Full-Stack Developer",
+      "worksFor": {
+        "@type": "Organization",
+        "name": "Hyperspectral Intelligence Inc"
+      },
+      "sameAs": [
+        "https://www.linkedin.com/in/farnaz-nasehi",
+        "https://github.com/FarnazNK"
+      ],
+      "description": "Senior full-stack software developer with expertise in hyperspectral imaging, financial analytics, and blockchain ecosystems."
+    }
+    </script>
+    
+    <!-- Canonical URL to prevent duplicate content issues (Added) -->
+    <link rel="canonical" href="https://farnaznk.github.io/website/">
+</head>
+<body>
+    <!-- Navbar -->
+    <nav class="navbar navbar-expand-lg navbar-dark bg-dark fixed-top shadow-sm">
+        <div class="container">
+            <a class="navbar-brand" href="index.html">Farnaz Nasehi</a>
+            <button class="navbar-toggler" type="button" data-toggle="collapse" data-target="#navbarNav" aria-controls="navbarNav" aria-expanded="false" aria-label="Toggle navigation">
+                <span class="navbar-toggler-icon"></span>
+            </button>
+            <div class="collapse navbar-collapse" id="navbarNav">
+                <ul class="navbar-nav ml-auto">
+                    <li class="nav-item"><a class="nav-link" href="about.html">About</a></li>
+                    <li class="nav-item"><a class="nav-link" href="resume.html">Work Experience</a></li>
+                    <li class="nav-item"><a class="nav-link" href="skills.html">Skills</a></li>
+                    <li class="nav-item"><a class="nav-link" href="portfolio.html">Data Analytics Tool</a></li>
+                </ul>
+            </div>
+        </div>
+    </nav>
+
+    <!-- Animated particles background -->
+    <div id="particles-js" class="particles-container"></div>
+
+    <!-- Profile Section with animations -->
+    <section id="about" class="profile-section text-center text-light">
+        <div class="container">
+            <h1 class="mt-4 display-4 animate__animated animate__fadeInDown">
+                Hi, I'm <span style="color: #FFD700;" class="animate__animated animate__heartBeat animate__delay-1s">Farnaz</span>
+            </h1>
+            <h2 class="text-light mb-4 animate__animated animate__fadeInUp animate__delay-1s" id="typewriter">Full-Stack Software Developer</h2>
+            <p class="lead text-white-50 mb-4 animate__animated animate__fadeInUp animate__delay-2s">
+                Specializing in hyperspectral imaging, financial analytics, and building modern web applications
+                with expertise in Python, React, and data visualization.
+            </p>
+            <div class="row justify-content-center">
+                <div class="col-md-8">
+                    <div class="skill-icons mb-4 d-flex justify-content-center flex-wrap">
+                        <i class="fab fa-python mx-2 skill-icon" data-aos="zoom-in" data-aos-delay="200"></i>
+                        <i class="fab fa-react mx-2 skill-icon" data-aos="zoom-in" data-aos-delay="400"></i>
+                        <i class="fab fa-js-square mx-2 skill-icon" data-aos="zoom-in" data-aos-delay="600"></i>
+                        <i class="fas fa-database mx-2 skill-icon" data-aos="zoom-in" data-aos-delay="800"></i>
+                        <i class="fas fa-chart-line mx-2 skill-icon" data-aos="zoom-in" data-aos-delay="1000"></i>
+                    </div>
+                </div>
+            </div>
+                
+            <a href="resume.html" class="btn btn-primary btn-lg mt-3 animate__animated animate__fadeInUp animate__delay-3s">
+                <i class="fas fa-briefcase"></i> View My Work Experience
+            </a>
+        </div>
+    </section>
+
+    <!-- Footer -->
+    <footer class="text-center text-light py-3">
+        <p>© 2025 Farnaz Nasehi. All rights reserved.</p>
+        <div class="social-icons mt-2 animate__animated animate__fadeInUp">
+            <a href="https://www.linkedin.com/in/farnaz-nasehi" target="_blank"><i class="fab fa-linkedin"></i></a>
+            <a href="https://github.com/FarnazNK" target="_blank"><i class="fab fa-github"></i></a>
+            <a href="mailto:fnasehikalajahi@gmail.com"><i class="fas fa-envelope"></i></a>
+        </div>
+    </footer>
+
+    <!-- Scripts -->
+    <script src="https://code.jquery.com/jquery-3.5.1.slim.min.js"></script>
+    <script src="https://cdn.jsdelivr.net/npm/@popperjs/core@2.9.2/dist/umd/popper.min.js"></script>
+    <script src="https://stackpath.bootstrapcdn.com/bootstrap/4.5.2/js/bootstrap.min.js"></script>
+    <script src="https://unpkg.com/aos@2.3.1/dist/aos.js"></script>
+    
+    <script>
+        // Initialize AOS animation library
+        AOS.init();
+        
+        // Initialize particles.js for background animation
+        document.addEventListener('DOMContentLoaded', function() {
+            particlesJS("particles-js", {
+                "particles": {
+                    "number": {
+                        "value": 80,
+                        "density": {
+                            "enable": true,
+                            "value_area": 800
+                        }
+                    },
+                    "color": {
+                        "value": "#ffffff"
+                    },
+                    "shape": {
+                        "type": "circle",
+                        "stroke": {
+                            "width": 0,
+                            "color": "#000000"
+                        },
+                        "polygon": {
+                            "nb_sides": 5
+                        }
+                    },
+                    "opacity": {
+                        "value": 0.5,
+                        "random": false,
+                        "anim": {
+                            "enable": false,
+                            "speed": 1,
+                            "opacity_min": 0.1,
+                            "sync": false
+                        }
+                    },
+                    "size": {
+                        "value": 3,
+                        "random": true,
+                        "anim": {
+                            "enable": false,
+                            "speed": 40,
+                            "size_min": 0.1,
+                            "sync": false
+                        }
+                    },
+                    "line_linked": {
+                        "enable": true,
+                        "distance": 150,
+                        "color": "#ffffff",
+                        "opacity": 0.4,
+                        "width": 1
+                    },
+                    "move": {
+                        "enable": true,
+                        "speed": 4,
+                        "direction": "none",
+                        "random": false,
+                        "straight": false,
+                        "out_mode": "out",
+                        "bounce": false,
+                        "attract": {
+                            "enable": false,
+                            "rotateX": 600,
+                            "rotateY": 1200
+                        }
+                    }
+                },
+                "interactivity": {
+                    "detect_on": "canvas",
+                    "events": {
+                        "onhover": {
+                            "enable": true,
+                            "mode": "grab"
+                        },
+                        "onclick": {
+                            "enable": true,
+                            "mode": "push"
+                        },
+                        "resize": true
+                    },
+                    "modes": {
+                        "grab": {
+                            "distance": 140,
+                            "line_linked": {
+                                "opacity": 1
+                            }
+                        },
+                        "bubble": {
+                            "distance": 400,
+                            "size": 40,
+                            "duration": 2,
+                            "opacity": 8,
+                            "speed": 3
+                        },
+                        "repulse": {
+                            "distance": 200,
+                            "duration": 0.4
+                        },
+                        "push": {
+                            "particles_nb": 4
+                        },
+                        "remove": {
+                            "particles_nb": 2
+                        }
+                    }
+                },
+                "retina_detect": true
+            });
+        });
+        
+        // Typing effect for job titles
+        document.addEventListener('DOMContentLoaded', function() {
+            const titles = ['Full-Stack Developer', 'Software Engineer', 'UI/UX Designer', 'Problem Solver'];
+            let titleIndex = 0;
+            let charIndex = 0;
+            let isDeleting = false;
+            const typingSpeed = 200; // Slower typing speed
+            const erasingSpeed = 100; // Slower erasing speed
+            const newTextDelay = 2000; // Longer delay between words (2 seconds)
+        
+            function typeEffect() {
+                const typewriter = document.getElementById('typewriter');
+                
+                if (typewriter) {
+                    const currentTitle = titles[titleIndex];
+        
+                    if (isDeleting) {
+                        typewriter.textContent = currentTitle.substring(0, charIndex - 1);
+                        charIndex--;
+                    } else {
+                        typewriter.textContent = currentTitle.substring(0, charIndex + 1);
+                        charIndex++;
+                    }
+        
+                    if (!isDeleting && charIndex === currentTitle.length) {
+                        isDeleting = true;
+                        setTimeout(typeEffect, newTextDelay);
+                    } else if (isDeleting && charIndex === 0) {
+                        isDeleting = false;
+                        titleIndex = (titleIndex + 1) % titles.length;
+                        setTimeout(typeEffect, 500);
+                    } else {
+                        setTimeout(typeEffect, isDeleting ? erasingSpeed : typingSpeed);
+                    }
+                }
+            }
+        
+            // Start typing after 1 second
+            setTimeout(typeEffect, 1000);
+        });
+    </script>
+</body>
 </html>